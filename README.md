--- conflicted
+++ resolved
@@ -109,27 +109,12 @@
 On some Linux Distributions (we see this on **Ubuntu 18.04**), the `conntrack`
 netfilter will be enabled by default, which will cause the server to throttle 
 outgoing broadcast UDP packets, and this could adversely affect the success of 
-<<<<<<< HEAD
 your DHCP functionality.  If this is the case, you will see most of your UDP 
 send events drop with an `{:error, :eperm}` error.  The DHCP module traps these 
 and will remind you to check your conntrack settings.  We were unable to 
 resolve this as desired except by downgrading to **Ubuntu 16.04** or switching
 to **Alpine Linux**.
-=======
-your DHCP functionality.  If this is the case, you will see most of your UDP send 
-events drop with an `{:error, :eperm}` error.  In this case, The DHCP module traps 
-these and warns you of a permission error.  To fix this situation, issue the following
-incantations as superuser.
 
-```bash
-iptables -t raw -I OUTPUT -p udp --sport 6767 -j NOTRACK
-iptables -t raw -I PREROUTING -p udp --dport 6767 -j NOTRACK
-```
-
-If your DHCP application is part of a service, You will probably want to make these 
-iptables settings persistent, but specific methods to do so are outside of the scope
-of these instructions.
->>>>>>> 470362df
 
 ### Interface Binding
 
